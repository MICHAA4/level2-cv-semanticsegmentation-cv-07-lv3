--- conflicted
+++ resolved
@@ -255,18 +255,6 @@
     "\n",
     "IMAGE_ROOT = image_dir\n",
     "LABEL_ROOT = json_dir\n",
-<<<<<<< HEAD
-=======
-    "\n",
-    "CLASSES = [\n",
-    "    'finger-1', 'finger-2', 'finger-3', 'finger-4', 'finger-5',\n",
-    "    'finger-6', 'finger-7', 'finger-8', 'finger-9', 'finger-10',\n",
-    "    'finger-11', 'finger-12', 'finger-13', 'finger-14', 'finger-15',\n",
-    "    'finger-16', 'finger-17', 'finger-18', 'finger-19', 'Trapezium',\n",
-    "    'Trapezoid', 'Capitate', 'Hamate', 'Scaphoid', 'Lunate',\n",
-    "    'Triquetrum', 'Pisiform', 'Radius', 'Ulna',\n",
-    "]\n",
->>>>>>> 38b9c0c6
     "CLASS2IND = {v: i for i, v in enumerate(CLASSES)}\n",
     "IND2CLASS = {v: k for k, v in CLASS2IND.items()}\n",
     "pngs = {\n",
